package vss

import (
	"math/rand"
	"testing"

	"github.com/dedis/kyber"
	"github.com/dedis/kyber/group/edwards25519"
<<<<<<< HEAD
	"github.com/dedis/kyber/sign/schnorr"
	"github.com/dedis/kyber/util/random"
=======
>>>>>>> 96a294d7
	"github.com/stretchr/testify/assert"
	"github.com/stretchr/testify/require"
)

var suite = edwards25519.NewBlakeSHA256Ed25519()

var nbVerifiers = 7

var vssThreshold int

var verifiersPub []kyber.Point
var verifiersSec []kyber.Scalar

var dealerPub kyber.Point
var dealerSec kyber.Scalar

var secret kyber.Scalar

func init() {
	verifiersSec, verifiersPub = genCommits(nbVerifiers)
	dealerSec, dealerPub = genPair()
	secret, _ = genPair()
	vssThreshold = MinimumT(nbVerifiers)
}

func TestVSSWhole(t *testing.T) {
	dealer, verifiers := genAll()

	// 1. dispatch deal
	resps := make([]*Response, nbVerifiers)
	encDeals, err := dealer.EncryptedDeals()
	require.Nil(t, err)
	for i, d := range encDeals {
		require.Equal(t, ErrNoDealBeforeResponse, verifiers[i].ProcessResponse(nil))
		resp, err := verifiers[i].ProcessEncryptedDeal(d)
		require.Nil(t, err)
		resps[i] = resp
	}

	// 2. dispatch responses
	for _, resp := range resps {
		for i, v := range verifiers {
			if resp.Index == uint32(i) {
				continue
			}
			require.Nil(t, v.ProcessResponse(resp))
		}
		// 2.1. check dealer (no justification here)
		j, err := dealer.ProcessResponse(resp)
		require.Nil(t, err)
		require.Nil(t, j)
	}

	// 3. check certified
	for _, v := range verifiers {
		require.True(t, v.DealCertified())
	}

	// 4. collect deals
	deals := make([]*Deal, nbVerifiers)
	for i, v := range verifiers {
		deals[i] = v.Deal()
	}

	// 5. recover
	sec, err := RecoverSecret(suite, deals, nbVerifiers, MinimumT(nbVerifiers))
	assert.Nil(t, err)
	require.NotNil(t, sec)
	assert.Equal(t, dealer.secret.String(), sec.String())
}

func TestVSSDealerNew(t *testing.T) {
	goodT := MinimumT(nbVerifiers)
	_, err := NewDealer(suite, dealerSec, secret, verifiersPub, reader, goodT)
	assert.NoError(t, err)

	for _, badT := range []int{0, 1, -4} {
		_, err = NewDealer(suite, dealerSec, secret, verifiersPub, reader, badT)
		assert.Error(t, err)
	}
}

func TestVSSVerifierNew(t *testing.T) {
	randIdx := rand.Int() % len(verifiersPub)
	v, err := NewVerifier(suite, verifiersSec[randIdx], dealerPub, verifiersPub)
	assert.NoError(t, err)
	assert.Equal(t, randIdx, v.index)

	wrongKey := suite.Scalar().Pick(reader)
	_, err = NewVerifier(suite, wrongKey, dealerPub, verifiersPub)
	assert.Error(t, err)
}

func TestVSSShare(t *testing.T) {
	dealer, verifiers := genAll()
	ver := verifiers[0]
	deal, err := dealer.EncryptedDeal(0)
	require.Nil(t, err)

	resp, err := ver.ProcessEncryptedDeal(deal)
	require.NotNil(t, resp)
	require.Equal(t, StatusApproval, resp.Status)
	require.Nil(t, err)

	aggr := ver.aggregator

	for i := 1; i < aggr.t-1; i++ {
		aggr.responses[uint32(i)] = &Response{Status: StatusApproval}
	}
	// not enough approvals
	assert.Nil(t, ver.Deal())

	aggr.responses[uint32(aggr.t)] = &Response{Status: StatusApproval}

	// Timeout all other (i>t) verifiers
	ver.SetTimeout()

	// deal not certified
	aggr.badDealer = true
	assert.Nil(t, ver.Deal())
	aggr.badDealer = false

	assert.NotNil(t, ver.Deal())

}

func TestVSSAggregatorEnoughApprovals(t *testing.T) {
	dealer := genDealer()
	aggr := dealer.aggregator
	// just below
	for i := 0; i < aggr.t-1; i++ {
		aggr.responses[uint32(i)] = &Response{Status: StatusApproval}
	}
	assert.False(t, aggr.EnoughApprovals())
	assert.Nil(t, dealer.SecretCommit())

	aggr.responses[uint32(aggr.t)] = &Response{Status: StatusApproval}
	assert.True(t, aggr.EnoughApprovals())

	for i := aggr.t + 1; i < nbVerifiers; i++ {
		aggr.responses[uint32(i)] = &Response{Status: StatusApproval}
	}

	// mark remaning verifiers as timed out
	dealer.SetTimeout()

	assert.True(t, aggr.EnoughApprovals())
	assert.Equal(t, suite.Point().Mul(secret, nil), dealer.SecretCommit())
}

func TestVSSAggregatorDealCertified(t *testing.T) {
	dealer := genDealer()
	aggr := dealer.aggregator

	for i := 0; i < aggr.t; i++ {
		aggr.responses[uint32(i)] = &Response{Status: StatusApproval}
	}

	// Mark remaining verifiers as timed-out
	dealer.SetTimeout()

	assert.True(t, aggr.DealCertified())
	assert.Equal(t, suite.Point().Mul(secret, nil), dealer.SecretCommit())
	// bad dealer response
	aggr.badDealer = true
	assert.False(t, aggr.DealCertified())
	assert.Nil(t, dealer.SecretCommit())

	// reset dealer status
	aggr.badDealer = false

	// inconsistent state on purpose
	// too much complaints
	for i := 0; i < aggr.t; i++ {
		aggr.responses[uint32(i)] = &Response{Status: StatusComplaint}
	}
	assert.False(t, aggr.DealCertified())
}

func TestVSSVerifierDecryptDeal(t *testing.T) {
	dealer, verifiers := genAll()
	v := verifiers[0]
	d := dealer.deals[0]

	// all fine
	encD, err := dealer.EncryptedDeal(0)
	require.Nil(t, err)
	decD, err := v.decryptDeal(encD)
	require.Nil(t, err)
	b1, _ := d.MarshalBinary()
	b2, _ := decD.MarshalBinary()
	assert.Equal(t, b1, b2)

	// wrong dh key
	goodDh := encD.DHKey
	encD.DHKey = suite.Point()
	decD, err = v.decryptDeal(encD)
	assert.Error(t, err)
	assert.Nil(t, decD)
	encD.DHKey = goodDh

	// wrong signature
	goodSig := encD.Signature
	encD.Signature = randomBytes(32)
	decD, err = v.decryptDeal(encD)
	assert.Error(t, err)
	assert.Nil(t, decD)
	encD.Signature = goodSig

	// wrong ciphertext
	goodCipher := encD.Cipher
	encD.Cipher = randomBytes(len(goodCipher))
	decD, err = v.decryptDeal(encD)
	assert.Error(t, err)
	assert.Nil(t, decD)
	encD.Cipher = goodCipher
}

func TestVSSVerifierReceiveDeal(t *testing.T) {
	dealer, verifiers := genAll()
	v := verifiers[0]
	d := dealer.deals[0]

	encD, err := dealer.EncryptedDeal(0)
	require.Nil(t, err)

	// correct deal
	resp, err := v.ProcessEncryptedDeal(encD)
	require.NotNil(t, resp)
	assert.Equal(t, StatusApproval, resp.Status)
	assert.Nil(t, err)
	assert.Equal(t, v.index, int(resp.Index))
	assert.Equal(t, dealer.sid, resp.SessionID)
	assert.Nil(t, schnorr.Verify(suite, v.pub, resp.Hash(suite), resp.Signature))
	assert.Equal(t, v.responses[uint32(v.index)], resp)

	// wrong encryption
	goodSig := encD.Signature
	encD.Signature = randomBytes(32)
	resp, err = v.ProcessEncryptedDeal(encD)
	assert.Nil(t, resp)
	assert.Error(t, err)
	encD.Signature = goodSig

	// wrong index
	goodIdx := d.SecShare.I
	d.SecShare.I = (goodIdx - 1) % nbVerifiers
	encD, _ = dealer.EncryptedDeal(0)
	resp, err = v.ProcessEncryptedDeal(encD)
	assert.Error(t, err)
	assert.Nil(t, resp)
	d.SecShare.I = goodIdx

	// wrong commitments
	goodCommit := d.Commitments[0]
	d.Commitments[0] = suite.Point().Pick(random.Stream)
	encD, _ = dealer.EncryptedDeal(0)
	resp, err = v.ProcessEncryptedDeal(encD)
	assert.Error(t, err)
	assert.Nil(t, resp)
	d.Commitments[0] = goodCommit

	// already seen twice
	resp, err = v.ProcessEncryptedDeal(encD)
	assert.Nil(t, resp)
	assert.Error(t, err)
	v.aggregator.deal = nil

	// approval already existing from same origin, should never happen right ?
	v.aggregator.responses[uint32(v.index)] = &Response{Status: StatusApproval}
	d.Commitments[0] = suite.Point().Pick(random.Stream)
	resp, err = v.ProcessEncryptedDeal(encD)
	assert.Nil(t, resp)
	assert.Error(t, err)
	d.Commitments[0] = goodCommit

	// valid complaint
	v.aggregator.deal = nil
	delete(v.aggregator.responses, uint32(v.index))
	//d.RndShare.V = suite.Scalar().SetBytes(randomBytes(32))
	resp, err = v.ProcessEncryptedDeal(encD)
	assert.NotNil(t, resp)
	assert.Equal(t, StatusComplaint, resp.Status)
	assert.Nil(t, err)
}

func TestVSSAggregatorVerifyJustification(t *testing.T) {
	dealer, verifiers := genAll()
	v := verifiers[0]
	d := dealer.deals[0]

	wrongV := suite.Scalar().Pick(random.Stream)
	goodV := d.SecShare.V
	d.SecShare.V = wrongV
	encD, _ := dealer.EncryptedDeal(0)
	resp, err := v.ProcessEncryptedDeal(encD)
	assert.NotNil(t, resp)
	assert.Equal(t, StatusComplaint, resp.Status)
	assert.Nil(t, err)
	assert.Equal(t, v.responses[uint32(v.index)], resp)
	// in tests, pointers point to the same underlying share..
	d.SecShare.V = goodV

	j, err := dealer.ProcessResponse(resp)

	// invalid deal justified
	goodV = j.Deal.SecShare.V
	j.Deal.SecShare.V = wrongV
	err = v.ProcessJustification(j)
	assert.Error(t, err)
	assert.True(t, v.aggregator.badDealer)
	j.Deal.SecShare.V = goodV
	v.aggregator.badDealer = false

	// valid complaint
	assert.Nil(t, v.ProcessJustification(j))

	// invalid complaint
	resp.SessionID = randomBytes(len(resp.SessionID))
	badJ, err := dealer.ProcessResponse(resp)
	assert.Nil(t, badJ)
	assert.Error(t, err)
	resp.SessionID = dealer.sid

	// no complaints for this justification before
	delete(v.aggregator.responses, uint32(v.index))
	assert.Error(t, v.ProcessJustification(j))
	v.aggregator.responses[uint32(v.index)] = resp

}

func TestVSSAggregatorVerifyResponseDuplicate(t *testing.T) {
	dealer, verifiers := genAll()
	v1 := verifiers[0]
	v2 := verifiers[1]
	//d1 := dealer.deals[0]
	//d2 := dealer.deals[1]
	encD1, _ := dealer.EncryptedDeal(0)
	encD2, _ := dealer.EncryptedDeal(1)

	resp1, err := v1.ProcessEncryptedDeal(encD1)
	assert.Nil(t, err)
	assert.NotNil(t, resp1)
	assert.Equal(t, StatusApproval, resp1.Status)

	resp2, err := v2.ProcessEncryptedDeal(encD2)
	assert.Nil(t, err)
	assert.NotNil(t, resp2)
	assert.Equal(t, StatusApproval, resp2.Status)

	err = v1.ProcessResponse(resp2)
	assert.Nil(t, err)
	r, ok := v1.aggregator.responses[uint32(v2.index)]
	assert.True(t, ok)
	assert.Equal(t, resp2, r)

	err = v1.ProcessResponse(resp2)
	assert.Error(t, err)

	delete(v1.aggregator.responses, uint32(v2.index))
	v1.aggregator.responses[uint32(v2.index)] = &Response{Status: StatusApproval}
	err = v1.ProcessResponse(resp2)
	assert.Error(t, err)
}

func TestVSSAggregatorVerifyResponse(t *testing.T) {
	dealer, verifiers := genAll()
	v := verifiers[0]
	deal := dealer.deals[0]
	//goodSec := deal.SecShare.V
	wrongSec, _ := genPair()
	deal.SecShare.V = wrongSec
	encD, _ := dealer.EncryptedDeal(0)
	// valid complaint
	resp, err := v.ProcessEncryptedDeal(encD)
	assert.Nil(t, err)
	assert.NotNil(t, resp)
	assert.Equal(t, StatusComplaint, resp.Status)
	assert.NotNil(t, v.aggregator)
	assert.Equal(t, resp.SessionID, dealer.sid)

	aggr := v.aggregator
	r, ok := aggr.responses[uint32(v.index)]
	assert.True(t, ok)
	assert.Equal(t, StatusComplaint, r.Status)

	// wrong index
	resp.Index = uint32(len(verifiersPub))
	sig, err := schnorr.Sign(suite, v.longterm, resp.Hash(suite))
	resp.Signature = sig
	assert.Error(t, aggr.verifyResponse(resp))
	resp.Index = 0

	// wrong signature
	goodSig := resp.Signature
	resp.Signature = randomBytes(len(goodSig))
	assert.Error(t, aggr.verifyResponse(resp))
	resp.Signature = goodSig

	// wrongID
	wrongID := randomBytes(len(resp.SessionID))
	goodID := resp.SessionID
	resp.SessionID = wrongID
	assert.Error(t, aggr.verifyResponse(resp))
	resp.SessionID = goodID
}

func TestVSSAggregatorAllResponses(t *testing.T) {
	dealer := genDealer()
	aggr := dealer.aggregator

	for i := 0; i < aggr.t; i++ {
		aggr.responses[uint32(i)] = &Response{Status: StatusApproval}
	}
	assert.True(t, aggr.EnoughApprovals())
	assert.False(t, aggr.DealCertified())

	for i := aggr.t; i < nbVerifiers; i++ {
		aggr.responses[uint32(i)] = &Response{Status: StatusApproval}
	}

	assert.True(t, aggr.DealCertified())
	assert.Equal(t, suite.Point().Mul(secret, nil), dealer.SecretCommit())
}

func TestVSSDealerTimeout(t *testing.T) {
	dealer := genDealer()
	aggr := dealer.aggregator

	for i := 0; i < aggr.t; i++ {
		aggr.responses[uint32(i)] = &Response{Status: StatusApproval}
	}

	// Enough approvals, but all remaining responses missing
	assert.True(t, aggr.EnoughApprovals())
	assert.False(t, aggr.DealCertified())

	// Tell dealer to consider other verifiers timed-out
	dealer.SetTimeout()

	// Deal should be certified
	assert.True(t, aggr.DealCertified())
	assert.NotNil(t, dealer.SecretCommit())
}

func TestVSSVerifierTimeout(t *testing.T) {
	dealer, verifiers := genAll()
	v := verifiers[0]

	encDeal, err := dealer.EncryptedDeal(0)

	require.Nil(t, err)

	// Make verifier create it's aggregator by processing EncDeal
	resp, err := v.ProcessEncryptedDeal(encDeal)
	require.NotNil(t, resp)
	require.Nil(t, err)

	aggr := v.aggregator

	// Add t responses
	for i := 0; i < aggr.t; i++ {
		aggr.responses[uint32(i)] = &Response{Status: StatusApproval}
	}

	// Enough Approvals, but not a response for every verifier
	assert.True(t, aggr.EnoughApprovals())
	assert.False(t, aggr.DealCertified())

	// Trigger time out, thus adding StatusComplaint to all
	// remaining verifiers
	v.SetTimeout()

	// Deal must be certified now
	assert.True(t, aggr.DealCertified())
	assert.NotNil(t, v.Deal())
}

func TestVSSAggregatorVerifyDeal(t *testing.T) {
	dealer := genDealer()
	aggr := dealer.aggregator
	deals := dealer.deals

	// OK
	deal := deals[0]
	err := aggr.VerifyDeal(deal, true)
	assert.NoError(t, err)
	assert.NotNil(t, aggr.deal)

	// already received deal
	err = aggr.VerifyDeal(deal, true)
	assert.Error(t, err)

	// wrong T
	wrongT := uint32(1)
	goodT := deal.T
	deal.T = wrongT
	assert.Error(t, aggr.VerifyDeal(deal, false))
	deal.T = goodT

	// wrong SessionID
	goodSid := deal.SessionID
	deal.SessionID = make([]byte, 32)
	assert.Error(t, aggr.VerifyDeal(deal, false))
	deal.SessionID = goodSid

	// index different in one share
	goodI := deal.SecShare.I
	deal.SecShare.I = goodI + 1
	assert.Error(t, aggr.VerifyDeal(deal, false))
	deal.SecShare.I = goodI

	// index not in bounds
	deal.SecShare.I = -1
	assert.Error(t, aggr.VerifyDeal(deal, false))
	deal.SecShare.I = len(verifiersPub)
	assert.Error(t, aggr.VerifyDeal(deal, false))

	// shares invalid in respect to the commitments
	wrongSec, _ := genPair()
	deal.SecShare.V = wrongSec
	assert.Error(t, aggr.VerifyDeal(deal, false))
}

func TestVSSAggregatorAddComplaint(t *testing.T) {
	dealer := genDealer()
	aggr := dealer.aggregator

	var idx uint32 = 1
	c := &Response{
		Index:  idx,
		Status: StatusComplaint,
	}
	// ok
	assert.Nil(t, aggr.addResponse(c))
	assert.Equal(t, aggr.responses[idx], c)

	// response already there
	assert.Error(t, aggr.addResponse(c))
	delete(aggr.responses, idx)

}

func TestVSSSessionID(t *testing.T) {
	dealer, _ := NewDealer(suite, dealerSec, secret, verifiersPub, reader, vssThreshold)
	commitments := dealer.deals[0].Commitments
	sid, err := sessionID(suite, dealerPub, verifiersPub, commitments, dealer.t)
	assert.NoError(t, err)

	sid2, err2 := sessionID(suite, dealerPub, verifiersPub, commitments, dealer.t)
	assert.NoError(t, err2)
	assert.Equal(t, sid, sid2)

	wrongDealerPub := suite.Point().Add(dealerPub, dealerPub)

	sid3, err3 := sessionID(suite, wrongDealerPub, verifiersPub, commitments, dealer.t)
	assert.NoError(t, err3)
	assert.NotEqual(t, sid3, sid2)
}

func TestVSSFindPub(t *testing.T) {
	p, ok := findPub(verifiersPub, 0)
	assert.True(t, ok)
	assert.Equal(t, verifiersPub[0], p)

	p, ok = findPub(verifiersPub, uint32(len(verifiersPub)))
	assert.False(t, ok)
	assert.Nil(t, p)
}

func TestVSSDHExchange(t *testing.T) {
	pub := suite.Point().Base()
	priv := suite.Scalar().Pick(random.Stream)
	point := dhExchange(suite, priv, pub)
	assert.Equal(t, pub.Mul(priv, nil).String(), point.String())
}

func TestVSSContext(t *testing.T) {
	c := context(suite, dealerPub, verifiersPub)
	assert.Len(t, c, suite.Hash().Size())
}

func genPair() (kyber.Scalar, kyber.Point) {
	secret := suite.Scalar().Pick(suite.RandomStream())
	public := suite.Point().Mul(secret, nil)
	return secret, public
}

func genCommits(n int) ([]kyber.Scalar, []kyber.Point) {
	var secrets = make([]kyber.Scalar, n)
	var publics = make([]kyber.Point, n)
	for i := 0; i < n; i++ {
		secrets[i], publics[i] = genPair()
	}
	return secrets, publics
}

func genDealer() *Dealer {
	d, _ := NewDealer(suite, dealerSec, secret, verifiersPub, vssThreshold)
	return d
}

func genAll() (*Dealer, []*Verifier) {
	dealer := genDealer()
	var verifiers = make([]*Verifier, nbVerifiers)
	for i := 0; i < nbVerifiers; i++ {
		v, _ := NewVerifier(suite, verifiersSec[i], dealerPub, verifiersPub)
		verifiers[i] = v
	}
	return dealer, verifiers
}

func randomBytes(n int) []byte {
	var buff = make([]byte, n)
	_, err := rand.Read(buff)
	if err != nil {
		panic(err)
	}
	return buff
}<|MERGE_RESOLUTION|>--- conflicted
+++ resolved
@@ -6,16 +6,15 @@
 
 	"github.com/dedis/kyber"
 	"github.com/dedis/kyber/group/edwards25519"
-<<<<<<< HEAD
 	"github.com/dedis/kyber/sign/schnorr"
-	"github.com/dedis/kyber/util/random"
-=======
->>>>>>> 96a294d7
+	"github.com/dedis/kyber/xof/blake"
 	"github.com/stretchr/testify/assert"
 	"github.com/stretchr/testify/require"
 )
 
-var suite = edwards25519.NewBlakeSHA256Ed25519()
+var rng = blake.New(nil)
+
+var suite = edwards25519.NewBlakeSHA256Ed25519WithRand(rng)
 
 var nbVerifiers = 7
 
@@ -84,11 +83,11 @@
 
 func TestVSSDealerNew(t *testing.T) {
 	goodT := MinimumT(nbVerifiers)
-	_, err := NewDealer(suite, dealerSec, secret, verifiersPub, reader, goodT)
+	_, err := NewDealer(suite, dealerSec, secret, verifiersPub, goodT)
 	assert.NoError(t, err)
 
 	for _, badT := range []int{0, 1, -4} {
-		_, err = NewDealer(suite, dealerSec, secret, verifiersPub, reader, badT)
+		_, err = NewDealer(suite, dealerSec, secret, verifiersPub, badT)
 		assert.Error(t, err)
 	}
 }
@@ -99,7 +98,7 @@
 	assert.NoError(t, err)
 	assert.Equal(t, randIdx, v.index)
 
-	wrongKey := suite.Scalar().Pick(reader)
+	wrongKey := suite.Scalar().Pick(rng)
 	_, err = NewVerifier(suite, wrongKey, dealerPub, verifiersPub)
 	assert.Error(t, err)
 }
@@ -266,7 +265,7 @@
 
 	// wrong commitments
 	goodCommit := d.Commitments[0]
-	d.Commitments[0] = suite.Point().Pick(random.Stream)
+	d.Commitments[0] = suite.Point().Pick(rng)
 	encD, _ = dealer.EncryptedDeal(0)
 	resp, err = v.ProcessEncryptedDeal(encD)
 	assert.Error(t, err)
@@ -281,7 +280,7 @@
 
 	// approval already existing from same origin, should never happen right ?
 	v.aggregator.responses[uint32(v.index)] = &Response{Status: StatusApproval}
-	d.Commitments[0] = suite.Point().Pick(random.Stream)
+	d.Commitments[0] = suite.Point().Pick(rng)
 	resp, err = v.ProcessEncryptedDeal(encD)
 	assert.Nil(t, resp)
 	assert.Error(t, err)
@@ -302,7 +301,7 @@
 	v := verifiers[0]
 	d := dealer.deals[0]
 
-	wrongV := suite.Scalar().Pick(random.Stream)
+	wrongV := suite.Scalar().Pick(rng)
 	goodV := d.SecShare.V
 	d.SecShare.V = wrongV
 	encD, _ := dealer.EncryptedDeal(0)
@@ -555,7 +554,7 @@
 }
 
 func TestVSSSessionID(t *testing.T) {
-	dealer, _ := NewDealer(suite, dealerSec, secret, verifiersPub, reader, vssThreshold)
+	dealer, _ := NewDealer(suite, dealerSec, secret, verifiersPub, vssThreshold)
 	commitments := dealer.deals[0].Commitments
 	sid, err := sessionID(suite, dealerPub, verifiersPub, commitments, dealer.t)
 	assert.NoError(t, err)
@@ -583,7 +582,7 @@
 
 func TestVSSDHExchange(t *testing.T) {
 	pub := suite.Point().Base()
-	priv := suite.Scalar().Pick(random.Stream)
+	priv := suite.Scalar().Pick(rng)
 	point := dhExchange(suite, priv, pub)
 	assert.Equal(t, pub.Mul(priv, nil).String(), point.String())
 }
